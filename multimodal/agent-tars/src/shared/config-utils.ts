/* eslint-disable @typescript-eslint/no-explicit-any */
/*
 * Copyright (c) 2025 Bytedance, Inc. and its affiliates.
 * SPDX-License-Identifier: Apache-2.0
 */

import { AgentTARSOptions } from '../types';

/**
 * Creates default configuration options for AgentTARS
 */
export const AGENT_TARS_DEFAULT_OPTIONS: AgentTARSOptions = {
  workspace: {},
  search: {
    provider: 'browser_search',
    count: 10,
    browserSearch: {
      engine: 'google',
      needVisitedUrls: false,
    },
  },
  browser: {
    type: 'local',
    headless: false,
    control: 'hybrid',
  },
  mcpImpl: 'in-memory',
  mcpServers: {},
  maxIterations: 100,
  maxTokens: 8192,
<<<<<<< HEAD
  planner: true,
=======
  enableStreamingToolCallEvents: true,
>>>>>>> 6d21c84a
};

/**
 * Utility type for deep partial objects
 * Allows creating partial mocks of complex objects
 */
export type DeepPartial<T> = T extends object
  ? {
      [P in keyof T]?: DeepPartial<T[P]>;
    }
  : T;

/**
 * Deep merge function - merges source object properties into target object, supporting nested structures
 *
 * @param target The target object
 * @param source The source object
 * @param options Merge options
 * @returns The merged object
 */
export function deepMerge<T extends Record<string, any>>(
  target: T,
  source?: DeepPartial<T> | null,
  options: {
    nonDestructive?: boolean; // Whether to create a new object instead of modifying the original
  } = { nonDestructive: true },
): T {
  // If source doesn't exist, return the target object (possibly a copy)
  if (!source) {
    return options.nonDestructive ? { ...target } : target;
  }

  // If non-destructive operation is required, create a shallow copy of the target object
  const result = options.nonDestructive ? { ...target } : target;

  // Iterate through the properties of the source object
  for (const key in source) {
    if (Object.prototype.hasOwnProperty.call(source, key)) {
      const sourceValue = source[key];
      const targetValue = target[key];

      // If both are objects (not arrays or null), perform deep merge
      if (isPlainObject(sourceValue) && isPlainObject(targetValue)) {
        result[key] = deepMerge(targetValue, sourceValue, options);
      }
      // For undefined values, keep the target value
      else if (sourceValue !== undefined) {
        result[key] = sourceValue;
      }
    }
  }

  return result as T;
}

/**
 * Checks if a value is a plain object (not null, not an array)
 */
function isPlainObject(value: any): boolean {
  return value && typeof value === 'object' && !Array.isArray(value);
}

/**
 * Applies default options and merges with user options
 *
 * @param options User-provided options
 * @returns Complete merged options
 */
export function applyDefaultOptions<T extends AgentTARSOptions>(options: DeepPartial<T>): T {
  return deepMerge(AGENT_TARS_DEFAULT_OPTIONS, options) as T;
}<|MERGE_RESOLUTION|>--- conflicted
+++ resolved
@@ -28,11 +28,8 @@
   mcpServers: {},
   maxIterations: 100,
   maxTokens: 8192,
-<<<<<<< HEAD
   planner: true,
-=======
   enableStreamingToolCallEvents: true,
->>>>>>> 6d21c84a
 };
 
 /**
